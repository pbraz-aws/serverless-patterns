# AWS SAM Pattern: AWS Glue Job call from AWS Step Functions 
<<<<<<< HEAD
![glue-step-functions](glue-to-sf.drawio.png)
=======
<<<<<<< HEAD
=======
![glue-step-functions](glue-to-sf.drawio.png)
>>>>>>> [chore] add glue to sf code
>>>>>>> e4af9297

This patters deploys a Step Functions that includes a Glue Job as one of its steps. The Glue Job may be used to process data from S3 or other AWS storage services. 

The SAM template deploys:
    * A Step Functions State Machine
    * An EventBridge rule that triggers the Step Functions every 2 days
    * A Glue Job
    * IAM roles required to run the application.

<<<<<<< HEAD
=======
<<<<<<< HEAD
## Download
1. Create a new directory, navigate to that directory in a terminal and clone the GitHub repository:
```bash
git clone https://github.com/NicoliAraujo/serverless-patterns.git
````

2. Change directory to the pattern directory:
```bash
cd sfn-glue-sam/
````
>>>>>>> e4af9297

## Deploy
1. Copy glue job script and libs:

```bash
<<<<<<< HEAD
> aws s3 cp code/glue s3://<ARTIFACTS_BUCKET>/glue --recursive
=======
> aws s3 cp code/glue s3://<ARTIFACTS_BUCKET> --recursive
=======

## Deploy
1. Copy glue job script and libs:

```bash
> aws s3 cp code/glue s3://<ARTIFACTS_BUCKET>/glue --recursive
>>>>>>> [chore] add glue to sf code
>>>>>>> e4af9297
```

2. Build and deploy stack: 

```bash
<<<<<<< HEAD
> sam build --template code/cloudformation/stack.yaml
=======
<<<<<<< HEAD
> sam build --template cloudformation/stack.yaml
=======
> sam build --template code/cloudformation/stack.yaml
>>>>>>> [chore] add glue to sf code
>>>>>>> e4af9297
> sam deploy --guided
```

## Testing
In order to test, run the Step Functions:

```bash
aws stepfunctions start-execution --state-machine-arn "{STEP_FUNCTIONS_ARN}"
```

The output should be the description and status of Glue Job run:

```json
{
<<<<<<< HEAD
  "glue_job_result": {
    "AllocatedCapacity": 1,
    "Attempt": 0,
    "CompletedOn": 1638296059130,
    "ExecutionTime": 49,
    "GlueVersion": "1.0",
    "Id": "jr_ee276c9398f2d981c850f79cb7b54a28b57d9f6484deb8a9051db4bcbbc12d1f",
    "JobName": "Feature Engineering",
    "JobRunState": "SUCCEEDED",
    "LastModifiedOn": 1638296059130,
    "LogGroupName": "/aws-glue/python-jobs",
    "MaxCapacity": 1,
    "PredecessorRuns": [],
    "StartedOn": 1638296005295,
    "Timeout": 2880
  }
}
=======
<<<<<<< HEAD
    "AllocatedCapacity":1,
    "Attempt":0,
    "CompletedOn":1637704189616,
    "ExecutionTime":16,
    "GlueVersion":"1.0",
    "Id":"jr_def6147313cc6a549c221b6fd438b396e52754e8d4247b05344ef95d3606aa75",
    "JobName":"Customers Feature Engineering",
    "JobRunState":"SUCCEEDED",
    "LastModifiedOn":1637704189616,
    "LogGroupName":"/aws-glue/python-jobs",
    "MaxCapacity":1.0,
    "PredecessorRuns":[],
    "StartedOn":1637704165982,
    "Timeout":2880}
  }
=======
  "glue_job_result": {
    "AllocatedCapacity": 1,
    "Attempt": 0,
    "CompletedOn": 1638296059130,
    "ExecutionTime": 49,
    "GlueVersion": "1.0",
    "Id": "jr_ee276c9398f2d981c850f79cb7b54a28b57d9f6484deb8a9051db4bcbbc12d1f",
    "JobName": "Feature Engineering",
    "JobRunState": "SUCCEEDED",
    "LastModifiedOn": 1638296059130,
    "LogGroupName": "/aws-glue/python-jobs",
    "MaxCapacity": 1,
    "PredecessorRuns": [],
    "StartedOn": 1638296005295,
    "Timeout": 2880
  }
}
>>>>>>> [chore] add glue to sf code
>>>>>>> e4af9297
```

## Cleanup
1. Delete the stack: 
```bash
> aws cloudformation delete-stack --stack-name STACK_NAME
```
2. Confirm the stack has been deleted: 
```bash
> aws cloudformation list-stacks --query "StackSummaries[?contains(StackName,'STACK_NAME')].StackStatus"
```<|MERGE_RESOLUTION|>--- conflicted
+++ resolved
@@ -1,12 +1,6 @@
 # AWS SAM Pattern: AWS Glue Job call from AWS Step Functions 
-<<<<<<< HEAD
+
 ![glue-step-functions](glue-to-sf.drawio.png)
-=======
-<<<<<<< HEAD
-=======
-![glue-step-functions](glue-to-sf.drawio.png)
->>>>>>> [chore] add glue to sf code
->>>>>>> e4af9297
 
 This patters deploys a Step Functions that includes a Glue Job as one of its steps. The Glue Job may be used to process data from S3 or other AWS storage services. 
 
@@ -16,52 +10,33 @@
     * A Glue Job
     * IAM roles required to run the application.
 
-<<<<<<< HEAD
-=======
-<<<<<<< HEAD
+
 ## Download
 1. Create a new directory, navigate to that directory in a terminal and clone the GitHub repository:
 ```bash
-git clone https://github.com/NicoliAraujo/serverless-patterns.git
-````
+> git clone https://github.com/NicoliAraujo/serverless-patterns.git
+```
 
 2. Change directory to the pattern directory:
 ```bash
-cd sfn-glue-sam/
-````
->>>>>>> e4af9297
+> cd sfn-glue-sam/
+```
 
-## Deploy
-1. Copy glue job script and libs:
-
-```bash
-<<<<<<< HEAD
-> aws s3 cp code/glue s3://<ARTIFACTS_BUCKET>/glue --recursive
-=======
-> aws s3 cp code/glue s3://<ARTIFACTS_BUCKET> --recursive
-=======
 
 ## Deploy
 1. Copy glue job script and libs:
 
 ```bash
 > aws s3 cp code/glue s3://<ARTIFACTS_BUCKET>/glue --recursive
->>>>>>> [chore] add glue to sf code
->>>>>>> e4af9297
 ```
 
 2. Build and deploy stack: 
 
 ```bash
-<<<<<<< HEAD
+
 > sam build --template code/cloudformation/stack.yaml
-=======
-<<<<<<< HEAD
-> sam build --template cloudformation/stack.yaml
-=======
-> sam build --template code/cloudformation/stack.yaml
->>>>>>> [chore] add glue to sf code
->>>>>>> e4af9297
+
+
 > sam deploy --guided
 ```
 
@@ -76,7 +51,6 @@
 
 ```json
 {
-<<<<<<< HEAD
   "glue_job_result": {
     "AllocatedCapacity": 1,
     "Attempt": 0,
@@ -94,43 +68,6 @@
     "Timeout": 2880
   }
 }
-=======
-<<<<<<< HEAD
-    "AllocatedCapacity":1,
-    "Attempt":0,
-    "CompletedOn":1637704189616,
-    "ExecutionTime":16,
-    "GlueVersion":"1.0",
-    "Id":"jr_def6147313cc6a549c221b6fd438b396e52754e8d4247b05344ef95d3606aa75",
-    "JobName":"Customers Feature Engineering",
-    "JobRunState":"SUCCEEDED",
-    "LastModifiedOn":1637704189616,
-    "LogGroupName":"/aws-glue/python-jobs",
-    "MaxCapacity":1.0,
-    "PredecessorRuns":[],
-    "StartedOn":1637704165982,
-    "Timeout":2880}
-  }
-=======
-  "glue_job_result": {
-    "AllocatedCapacity": 1,
-    "Attempt": 0,
-    "CompletedOn": 1638296059130,
-    "ExecutionTime": 49,
-    "GlueVersion": "1.0",
-    "Id": "jr_ee276c9398f2d981c850f79cb7b54a28b57d9f6484deb8a9051db4bcbbc12d1f",
-    "JobName": "Feature Engineering",
-    "JobRunState": "SUCCEEDED",
-    "LastModifiedOn": 1638296059130,
-    "LogGroupName": "/aws-glue/python-jobs",
-    "MaxCapacity": 1,
-    "PredecessorRuns": [],
-    "StartedOn": 1638296005295,
-    "Timeout": 2880
-  }
-}
->>>>>>> [chore] add glue to sf code
->>>>>>> e4af9297
 ```
 
 ## Cleanup
